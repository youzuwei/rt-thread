--- conflicted
+++ resolved
@@ -37,11 +37,8 @@
  * 2020-07-29     Meco Man     fix thread->event_set/event_info when received an 
  *                             event without pending
  * 2020-10-11     Meco Man     add value overflow-check code
-<<<<<<< HEAD
- * 2020-10-25     hupu         fix priority inversion bug of mutex
-=======
  * 2021-01-03     Meco Man     add rt_mb_urgent()
->>>>>>> afd57510
+ * 2021-01-20     hupu         fix priority inversion bug of mutex
  */
 
 #include <rtthread.h>
