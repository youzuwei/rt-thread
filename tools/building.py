#
# File      : building.py
# This file is part of RT-Thread RTOS
# COPYRIGHT (C) 2006 - 2015, RT-Thread Development Team
#
#  This program is free software; you can redistribute it and/or modify
#  it under the terms of the GNU General Public License as published by
#  the Free Software Foundation; either version 2 of the License, or
#  (at your option) any later version.
#
#  This program is distributed in the hope that it will be useful,
#  but WITHOUT ANY WARRANTY; without even the implied warranty of
#  MERCHANTABILITY or FITNESS FOR A PARTICULAR PURPOSE.  See the
#  GNU General Public License for more details.
#
#  You should have received a copy of the GNU General Public License along
#  with this program; if not, write to the Free Software Foundation, Inc.,
#  51 Franklin Street, Fifth Floor, Boston, MA 02110-1301 USA.
#
# Change Logs:
# Date           Author       Notes
# 2015-01-20     Bernard      Add copyright information
# 2015-07-25     Bernard      Add LOCAL_CCFLAGS/LOCAL_CPPPATH/LOCAL_CPPDEFINES for
#                             group definition. 
#

import os
import sys
import string

from SCons.Script import *
from utils import _make_path_relative

BuildOptions = {}
Projects = []
Rtt_Root = ''
Env = None

class Win32Spawn:
    def spawn(self, sh, escape, cmd, args, env):
        # deal with the cmd build-in commands which cannot be used in
        # subprocess.Popen
        if cmd == 'del':
            for f in args[1:]:
                try:
                    os.remove(f)
                except Exception as e:
                    print 'Error removing file: %s' % e
                    return -1
            return 0

        import subprocess

        newargs = string.join(args[1:], ' ')
        cmdline = cmd + " " + newargs

        # Make sure the env is constructed by strings
        _e = dict([(k, str(v)) for k, v in env.items()])

        # Windows(tm) CreateProcess does not use the env passed to it to find
        # the executables. So we have to modify our own PATH to make Popen
        # work.
        old_path = os.environ['PATH']
        os.environ['PATH'] = _e['PATH']

        try:
            proc = subprocess.Popen(cmdline, env=_e, shell=False)
        except Exception as e:
            print 'Error in calling:\n%s' % cmdline
            print 'Exception: %s: %s' % (e, os.strerror(e.errno))
            return e.errno
        finally:
            os.environ['PATH'] = old_path

        return proc.wait()

def PrepareBuilding(env, root_directory, has_libcpu=False, remove_components = []):
    import SCons.cpp
    import rtconfig

    global BuildOptions
    global Projects
    global Env
    global Rtt_Root

    Env = env
    Rtt_Root = root_directory

    # add compability with Keil MDK 4.6 which changes the directory of armcc.exe
    if rtconfig.PLATFORM == 'armcc':
        if not os.path.isfile(os.path.join(rtconfig.EXEC_PATH, 'armcc.exe')):
            if rtconfig.EXEC_PATH.find('bin40') > 0:
                rtconfig.EXEC_PATH = rtconfig.EXEC_PATH.replace('bin40', 'armcc/bin')
                Env['LINKFLAGS']=Env['LINKFLAGS'].replace('RV31', 'armcc')

        # reset AR command flags
        env['ARCOM'] = '$AR --create $TARGET $SOURCES'
        env['LIBPREFIX']   = ''
        env['LIBSUFFIX']   = '.lib'
        env['LIBLINKPREFIX'] = ''
        env['LIBLINKSUFFIX']   = '.lib'
        env['LIBDIRPREFIX'] = '--userlibpath '

    # patch for win32 spawn
    if env['PLATFORM'] == 'win32':
        win32_spawn = Win32Spawn()
        win32_spawn.env = env
        env['SPAWN'] = win32_spawn.spawn

    if env['PLATFORM'] == 'win32':
        os.environ['PATH'] = rtconfig.EXEC_PATH + ";" + os.environ['PATH']
    else:
        os.environ['PATH'] = rtconfig.EXEC_PATH + ":" + os.environ['PATH']

    # add program path
    env.PrependENVPath('PATH', rtconfig.EXEC_PATH)
    # add rtconfig.h path
    env.Append(CPPPATH = [str(Dir('#').abspath)])

    # add library build action
    act = SCons.Action.Action(BuildLibInstallAction, 'Install compiled library... $TARGET')
    bld = Builder(action = act)
    Env.Append(BUILDERS = {'BuildLib': bld})

    # parse rtconfig.h to get used component
    PreProcessor = SCons.cpp.PreProcessor()
    f = file('rtconfig.h', 'r')
    contents = f.read()
    f.close()
    PreProcessor.process_contents(contents)
    BuildOptions = PreProcessor.cpp_namespace

    # add copy option
    AddOption('--copy',
                      dest='copy',
                      action='store_true',
                      default=False,
                      help='copy rt-thread directory to local.')
    AddOption('--copy-header',
                      dest='copy-header',
                      action='store_true',
                      default=False,
                      help='copy header of rt-thread directory to local.')
    AddOption('--cscope',
                      dest='cscope',
                      action='store_true',
                      default=False,
                      help='Build Cscope cross reference database. Requires cscope installed.')
    AddOption('--clang-analyzer',
                      dest='clang-analyzer',
                      action='store_true',
                      default=False,
                      help='Perform static analyze with Clang-analyzer. '+\
                           'Requires Clang installed.\n'+\
                           'It is recommended to use with scan-build like this:\n'+\
                           '`scan-build scons --clang-analyzer`\n'+\
                           'If things goes well, scan-build will instruct you to invoke scan-view.')

    if GetOption('clang-analyzer'):
        # perform what scan-build does
        env.Replace(
                CC   = 'ccc-analyzer',
                CXX  = 'c++-analyzer',
                # skip as and link
                LINK = 'true',
                AS   = 'true',)
        env["ENV"].update(x for x in os.environ.items() if x[0].startswith("CCC_"))
        # only check, don't compile. ccc-analyzer use CCC_CC as the CC.
        # fsyntax-only will give us some additional warning messages
        env['ENV']['CCC_CC']  = 'clang'
        env.Append(CFLAGS=['-fsyntax-only', '-Wall', '-Wno-invalid-source-encoding'])
        env['ENV']['CCC_CXX'] = 'clang++'
        env.Append(CXXFLAGS=['-fsyntax-only', '-Wall', '-Wno-invalid-source-encoding'])
        # remove the POST_ACTION as it will cause meaningless errors(file not
        # found or something like that).
        rtconfig.POST_ACTION = ''

    # add build library option
    AddOption('--buildlib',
                      dest='buildlib',
                      type='string',
                      help='building library of a component')
    AddOption('--cleanlib',
                      dest='cleanlib',
                      action='store_true',
                      default=False,
                      help='clean up the library by --buildlib')

    # add target option
    AddOption('--target',
                      dest='target',
                      type='string',
                      help='set target project: mdk/mdk4/iar/vs/ua')

    #{target_name:(CROSS_TOOL, PLATFORM)}
    tgt_dict = {'mdk':('keil', 'armcc'),
                'mdk4':('keil', 'armcc'),
                'mdk5':('keil', 'armcc'),
                'iar':('iar', 'iar'),
                'vs':('msvc', 'cl'),
                'vs2012':('msvc', 'cl'),
                'cb':('keil', 'armcc'),
                'ua':('gcc', 'gcc')}
    tgt_name = GetOption('target')
    if tgt_name:
        # --target will change the toolchain settings which clang-analyzer is
        # depend on
        if GetOption('clang-analyzer'):
            print '--clang-analyzer cannot be used with --target'
            sys.exit(1)

        SetOption('no_exec', 1)
        try:
            rtconfig.CROSS_TOOL, rtconfig.PLATFORM = tgt_dict[tgt_name]
        except KeyError:
            print 'Unknow target: %s. Avaible targets: %s' % \
                    (tgt_name, ', '.join(tgt_dict.keys()))
            sys.exit(1)
    elif (GetDepend('RT_USING_NEWLIB') == False and GetDepend('RT_USING_NOLIBC') == False) \
        and rtconfig.PLATFORM == 'gcc':
        AddDepend('RT_USING_MINILIBC')

    # add comstr option
    AddOption('--verbose',
                dest='verbose',
                action='store_true',
                default=True,
                help='print verbose information during build')

    if not GetOption('verbose'):
        # override the default verbose command string
        env.Replace(
            ARCOMSTR = 'AR $TARGET',
            ASCOMSTR = 'AS $TARGET',
            ASPPCOMSTR = 'AS $TARGET',
            CCCOMSTR = 'CC $TARGET',
            CXXCOMSTR = 'CXX $TARGET',
            LINKCOMSTR = 'LINK $TARGET'
        )

    # we need to seperate the variant_dir for BSPs and the kernels. BSPs could
    # have their own components etc. If they point to the same folder, SCons
    # would find the wrong source code to compile.
    bsp_vdir = 'build/bsp'
    kernel_vdir = 'build/kernel'
    # board build script
    objs = SConscript('SConscript', variant_dir=bsp_vdir, duplicate=0)
    # include kernel
    objs.extend(SConscript(Rtt_Root + '/src/SConscript', variant_dir=kernel_vdir + '/src', duplicate=0))
    # include libcpu
    if not has_libcpu:
        objs.extend(SConscript(Rtt_Root + '/libcpu/SConscript',
                    variant_dir=kernel_vdir + '/libcpu', duplicate=0))

    # include components
    objs.extend(SConscript(Rtt_Root + '/components/SConscript',
                           variant_dir=kernel_vdir + '/components',
                           duplicate=0,
                           exports='remove_components'))

    return objs

def PrepareModuleBuilding(env, root_directory, bsp_directory):
    import rtconfig

    global BuildOptions
    global Env
    global Rtt_Root

    Env = env
    Rtt_Root = root_directory

    # parse bsp rtconfig.h to get used component
    PreProcessor = SCons.cpp.PreProcessor()
    f = file(bsp_directory + '/rtconfig.h', 'r')
    contents = f.read()
    f.close()
    PreProcessor.process_contents(contents)
    BuildOptions = PreProcessor.cpp_namespace

    # add build/clean library option for library checking
    AddOption('--buildlib',
              dest='buildlib',
              type='string',
              help='building library of a component')
    AddOption('--cleanlib',
              dest='cleanlib',
              action='store_true',
              default=False,
              help='clean up the library by --buildlib')

    # add program path
    env.PrependENVPath('PATH', rtconfig.EXEC_PATH)

def GetConfigValue(name):
    assert type(name) == str, 'GetConfigValue: only string parameter is valid'
    try:
        return BuildOptions[name]
    except:
        return ''

def GetDepend(depend):
    building = True
    if type(depend) == type('str'):
        if not BuildOptions.has_key(depend) or BuildOptions[depend] == 0:
            building = False
        elif BuildOptions[depend] != '':
            return BuildOptions[depend]

        return building

    # for list type depend
    for item in depend:
        if item != '':
            if not BuildOptions.has_key(item) or BuildOptions[item] == 0:
                building = False

    return building

def AddDepend(option):
    BuildOptions[option] = 1

def MergeGroup(src_group, group):
    src_group['src'] = src_group['src'] + group['src']
    if group.has_key('CCFLAGS'):
        if src_group.has_key('CCFLAGS'):
            src_group['CCFLAGS'] = src_group['CCFLAGS'] + group['CCFLAGS']
        else:
            src_group['CCFLAGS'] = group['CCFLAGS']
    if group.has_key('CPPPATH'):
        if src_group.has_key('CPPPATH'):
            src_group['CPPPATH'] = src_group['CPPPATH'] + group['CPPPATH']
        else:
            src_group['CPPPATH'] = group['CPPPATH']
    if group.has_key('CPPDEFINES'):
        if src_group.has_key('CPPDEFINES'):
            src_group['CPPDEFINES'] = src_group['CPPDEFINES'] + group['CPPDEFINES']
        else:
            src_group['CPPDEFINES'] = group['CPPDEFINES']

    # for local CCFLAGS/CPPPATH/CPPDEFINES
    if group.has_key('LOCAL_CCFLAGS'):
        if src_group.has_key('LOCAL_CCFLAGS'):
            src_group['LOCAL_CCFLAGS'] = src_group['LOCAL_CCFLAGS'] + group['LOCAL_CCFLAGS']
        else:
            src_group['LOCAL_CCFLAGS'] = group['LOCAL_CCFLAGS']
    if group.has_key('LOCAL_CPPPATH'):
        if src_group.has_key('LOCAL_CPPPATH'):
            src_group['LOCAL_CPPPATH'] = src_group['LOCAL_CPPPATH'] + group['LOCAL_CPPPATH']
        else:
            src_group['LOCAL_CPPPATH'] = group['LOCAL_CPPPATH']
    if group.has_key('LOCAL_CPPDEFINES'):
        if src_group.has_key('LOCAL_CPPDEFINES'):
            src_group['LOCAL_CPPDEFINES'] = src_group['LOCAL_CPPDEFINES'] + group['LOCAL_CPPDEFINES']
        else:
            src_group['LOCAL_CPPDEFINES'] = group['LOCAL_CPPDEFINES']

    if group.has_key('LINKFLAGS'):
        if src_group.has_key('LINKFLAGS'):
            src_group['LINKFLAGS'] = src_group['LINKFLAGS'] + group['LINKFLAGS']
        else:
            src_group['LINKFLAGS'] = group['LINKFLAGS']
    if group.has_key('LIBS'):
        if src_group.has_key('LIBS'):
            src_group['LIBS'] = src_group['LIBS'] + group['LIBS']
        else:
            src_group['LIBS'] = group['LIBS']
    if group.has_key('LIBPATH'):
        if src_group.has_key('LIBPATH'):
            src_group['LIBPATH'] = src_group['LIBPATH'] + group['LIBPATH']
        else:
            src_group['LIBPATH'] = group['LIBPATH']

def DefineGroup(name, src, depend, **parameters):
    global Env
    if not GetDepend(depend):
        return []

    # find exist group and get path of group
    group_path = ''
    for g in Projects:
        if g['name'] == name:
            group_path = g['path']
    if group_path == '':
        group_path = GetCurrentDir()

    group = parameters
    group['name'] = name
    group['path'] = group_path
    if type(src) == type(['src1']):
        group['src'] = File(src)
    else:
        group['src'] = src

    if group.has_key('CCFLAGS'):
        Env.AppendUnique(CCFLAGS = group['CCFLAGS'])
    if group.has_key('CPPPATH'):
        Env.AppendUnique(CPPPATH = group['CPPPATH'])
    if group.has_key('CPPDEFINES'):
        Env.AppendUnique(CPPDEFINES = group['CPPDEFINES'])
    if group.has_key('LINKFLAGS'):
        Env.AppendUnique(LINKFLAGS = group['LINKFLAGS'])

    # check whether to clean up library
    if GetOption('cleanlib') and os.path.exists(os.path.join(group['path'], GroupLibFullName(name, Env))):
        if group['src'] != []:
            print 'Remove library:', GroupLibFullName(name, Env)
            do_rm_file(os.path.join(group['path'], GroupLibFullName(name, Env)))

    # check whether exist group library
    if not GetOption('buildlib') and os.path.exists(os.path.join(group['path'], GroupLibFullName(name, Env))):
        group['src'] = []
        if group.has_key('LIBS'): group['LIBS'] = group['LIBS'] + [GroupLibName(name, Env)]
        else : group['LIBS'] = [GroupLibName(name, Env)]
        if group.has_key('LIBPATH'): group['LIBPATH'] = group['LIBPATH'] + [GetCurrentDir()]
        else : group['LIBPATH'] = [GetCurrentDir()]

    if group.has_key('LIBS'):
        Env.AppendUnique(LIBS = group['LIBS'])
    if group.has_key('LIBPATH'):
        Env.AppendUnique(LIBPATH = group['LIBPATH'])

    # check whether to build group library
    if group.has_key('LIBRARY'):
        objs = Env.Library(name, group['src'])
    else:
        # only add source
        objs = group['src']

    # merge group
    for g in Projects:
        if g['name'] == name:
            # merge to this group
            MergeGroup(g, group)
            return objs

    # add a new group
    Projects.append(group)

    return objs

def GetCurrentDir():
    conscript = File('SConscript')
    fn = conscript.rfile()
    name = fn.name
    path = os.path.dirname(fn.abspath)
    return path

PREBUILDING = []
def RegisterPreBuildingAction(act):
    global PREBUILDING
    assert callable(act), 'Could only register callable objects. %s received' % repr(act)
    PREBUILDING.append(act)

def PreBuilding():
    global PREBUILDING
    for a in PREBUILDING:
        a()

def GroupLibName(name, env):
    import rtconfig
    if rtconfig.PLATFORM == 'armcc':
        return name + '_rvds'
    elif rtconfig.PLATFORM == 'gcc':
        return name + '_gcc'

    return name

def GroupLibFullName(name, env):
    return env['LIBPREFIX'] + GroupLibName(name, env) + env['LIBSUFFIX']

def BuildLibInstallAction(target, source, env):
    lib_name = GetOption('buildlib')
    for Group in Projects:
        if Group['name'] == lib_name:
            lib_name = GroupLibFullName(Group['name'], env)
            dst_name = os.path.join(Group['path'], lib_name)
            print 'Copy %s => %s' % (lib_name, dst_name)
            do_copy_file(lib_name, dst_name)
            break

def DoBuilding(target, objects):
<<<<<<< HEAD
=======

    # merge all objects into one list
    def one_list(l):
        lst = []
        for item in l:
            if type(item) == type([]):
                lst += one_list(item)
            else:
                lst.append(item)
        return lst

    objects = one_list(objects)

>>>>>>> 2bea2fde
    # remove source files with local flags setting
    for group in Projects:
        if group.has_key('LOCAL_CCFLAGS') or group.has_key('LOCAL_CPPPATH') or group.has_key('LOCAL_CPPDEFINES'):
            for source in group['src']:
                for obj in objects:
                    if source.abspath == obj.abspath or (len(obj.sources) > 0 and source.abspath == obj.sources[0].abspath):
                        objects.remove(obj)

    # re-add the source files to the objects
    for group in Projects:
        if group.has_key('LOCAL_CCFLAGS') or group.has_key('LOCAL_CPPPATH') or group.has_key('LOCAL_CPPDEFINES'):
            CCFLAGS = Env.get('CCFLAGS', '') + group.get('LOCAL_CCFLAGS', '')
            CPPPATH = Env.get('CPPPATH', ['']) + group.get('LOCAL_CPPPATH', [''])
            CPPDEFINES = Env.get('CPPDEFINES', ['']) + group.get('LOCAL_CPPDEFINES', [''])

            for source in group['src']:
                objects += Env.Object(source, CCFLAGS = CCFLAGS,
                    CPPPATH = CPPPATH,
                    CPPDEFINES = CPPDEFINES)

    program = None
    # check whether special buildlib option
    lib_name = GetOption('buildlib')
    if lib_name:
        # build library with special component
        for Group in Projects:
            if Group['name'] == lib_name:
                lib_name = GroupLibName(Group['name'], Env)
                objects = Env.Object(Group['src'])
                program = Env.Library(lib_name, objects)

                # add library copy action
                Env.BuildLib(lib_name, program)

                break
    else:
        program = Env.Program(target, objects)

    EndBuilding(target, program)

def EndBuilding(target, program = None):
    import rtconfig

    Env.AddPostAction(target, rtconfig.POST_ACTION)

    if GetOption('target') == 'mdk':
        from keil import MDKProject
        from keil import MDK4Project
        from keil import MDK5Project

        template = os.path.isfile('template.Uv2')
        if template:
            MDKProject('project.Uv2', Projects)
        else:
            template = os.path.isfile('template.uvproj')
            if template:
                MDK4Project('project.uvproj', Projects)
            else:
                template = os.path.isfile('template.uvprojx')
                if template:
                    MDK5Project('project.uvprojx', Projects)
                else:
                    print 'No template project file found.'

    if GetOption('target') == 'mdk4':
        from keil import MDK4Project
        MDK4Project('project.uvproj', Projects)

    if GetOption('target') == 'mdk5':
        from keil import MDK5Project
        MDK5Project('project.uvprojx', Projects)

    if GetOption('target') == 'iar':
        from iar import IARProject
        IARProject('project.ewp', Projects)

    if GetOption('target') == 'vs':
        from vs import VSProject
        VSProject('project.vcproj', Projects, program)

    if GetOption('target') == 'vs2012':
        from vs2012 import VS2012Project
        VS2012Project('project.vcxproj', Projects, program)

    if GetOption('target') == 'cb':
        from codeblocks import CBProject
        CBProject('project.cbp', Projects, program)

    if GetOption('target') == 'ua':
        from ua import PrepareUA
        PrepareUA(Projects, Rtt_Root, str(Dir('#')))

    if GetOption('copy') and program != None:
        MakeCopy(program)
    if GetOption('copy-header') and program != None:
        MakeCopyHeader(program)

    if GetOption('cscope'):
        from cscope import CscopeDatabase
        CscopeDatabase(Projects)

def SrcRemove(src, remove):
    if not src:
        return

    if type(src[0]) == type('str'):
        for item in src:
            if os.path.basename(item) in remove:
                src.remove(item)
        return

    for item in src:
        if os.path.basename(item.rstr()) in remove:
            src.remove(item)

def GetVersion():
    import SCons.cpp
    import string

    rtdef = os.path.join(Rtt_Root, 'include', 'rtdef.h')

    # parse rtdef.h to get RT-Thread version
    prepcessor = SCons.cpp.PreProcessor()
    f = file(rtdef, 'r')
    contents = f.read()
    f.close()
    prepcessor.process_contents(contents)
    def_ns = prepcessor.cpp_namespace

    version = int(filter(lambda ch: ch in '0123456789.', def_ns['RT_VERSION']))
    subversion = int(filter(lambda ch: ch in '0123456789.', def_ns['RT_SUBVERSION']))

    if def_ns.has_key('RT_REVISION'):
        revision = int(filter(lambda ch: ch in '0123456789.', def_ns['RT_REVISION']))
        return '%d.%d.%d' % (version, subversion, revision)

    return '0.%d.%d' % (version, subversion)

def GlobSubDir(sub_dir, ext_name):
    import os
    import glob

    def glob_source(sub_dir, ext_name):
        list = os.listdir(sub_dir)
        src = glob.glob(os.path.join(sub_dir, ext_name))

        for item in list:
            full_subdir = os.path.join(sub_dir, item)
            if os.path.isdir(full_subdir):
                src += glob_source(full_subdir, ext_name)
        return src

    dst = []
    src = glob_source(sub_dir, ext_name)
    for item in src:
        dst.append(os.path.relpath(item, sub_dir))
    return dst

def PackageSConscript(package):
    from package import BuildPackage

    return BuildPackage(package)

def file_path_exist(path, *args):
    return os.path.exists(os.path.join(path, *args))

def do_rm_file(src):
    if os.path.exists(src):
       os.unlink(src)

def do_copy_file(src, dst):
    import shutil
    # check source file
    if not os.path.exists(src):
        return

    path = os.path.dirname(dst)
    # mkdir if path not exist
    if not os.path.exists(path):
        os.makedirs(path)

    shutil.copy2(src, dst)

def do_copy_folder(src_dir, dst_dir):
    import shutil
    # check source directory
    if not os.path.exists(src_dir):
        return

    if os.path.exists(dst_dir):
        shutil.rmtree(dst_dir)

    shutil.copytree(src_dir, dst_dir)

source_ext = ["c", "h", "s", "S", "cpp", "xpm"]
source_list = []

def walk_children(child):
    global source_list
    global source_ext

    # print child
    full_path = child.rfile().abspath
    file_type  = full_path.rsplit('.',1)[1]
    #print file_type
    if file_type in source_ext:
        if full_path not in source_list:
            source_list.append(full_path)

    children = child.all_children()
    if children != []:
        for item in children:
            walk_children(item)

def MakeCopy(program):
    global source_list
    global Rtt_Root
    global Env

    target_path = os.path.join(Dir('#').abspath, 'rt-thread')

    if Env['PLATFORM'] == 'win32':
        RTT_ROOT = Rtt_Root.lower()
    else:
        RTT_ROOT = Rtt_Root

    if target_path.startswith(RTT_ROOT):
        return

    for item in program:
        walk_children(item)

    source_list.sort()

    # filte source file in RT-Thread
    target_list = []
    for src in source_list:
        if Env['PLATFORM'] == 'win32':
            src = src.lower()

        if src.startswith(RTT_ROOT):
            target_list.append(src)

    source_list = target_list
    # get source path
    src_dir = []
    for src in source_list:
        src = src.replace(RTT_ROOT, '')
        if src[0] == os.sep or src[0] == '/':
            src = src[1:]

        path = os.path.dirname(src)
        sub_path = path.split(os.sep)
        full_path = RTT_ROOT
        for item in sub_path:
            full_path = os.path.join(full_path, item)
            if full_path not in src_dir:
                src_dir.append(full_path)

    for item in src_dir:
        source_list.append(os.path.join(item, 'SConscript'))

    for src in source_list:
        dst = src.replace(RTT_ROOT, '')
        if dst[0] == os.sep or dst[0] == '/':
            dst = dst[1:]
        print '=> ', dst
        dst = os.path.join(target_path, dst)
        do_copy_file(src, dst)

    # copy tools directory
    print "=>  tools"
    do_copy_folder(os.path.join(RTT_ROOT, "tools"), os.path.join(target_path, "tools"))
    do_copy_file(os.path.join(RTT_ROOT, 'AUTHORS'), os.path.join(target_path, 'AUTHORS'))
    do_copy_file(os.path.join(RTT_ROOT, 'COPYING'), os.path.join(target_path, 'COPYING'))

def MakeCopyHeader(program):
    global source_ext
    source_ext = []
    source_ext = ["h", "xpm"]
    global source_list
    global Rtt_Root
    global Env

    target_path = os.path.join(Dir('#').abspath, 'rt-thread')

    if Env['PLATFORM'] == 'win32':
        RTT_ROOT = Rtt_Root.lower()
    else:
        RTT_ROOT = Rtt_Root

    if target_path.startswith(RTT_ROOT):
        return

    for item in program:
        walk_children(item)

    source_list.sort()

    # filte source file in RT-Thread
    target_list = []
    for src in source_list:
        if Env['PLATFORM'] == 'win32':
            src = src.lower()

        if src.startswith(RTT_ROOT):
            target_list.append(src)

    source_list = target_list

    for src in source_list:
        dst = src.replace(RTT_ROOT, '')
        if dst[0] == os.sep or dst[0] == '/':
            dst = dst[1:]
        print '=> ', dst
        dst = os.path.join(target_path, dst)
        do_copy_file(src, dst)

    # copy tools directory
    print "=>  tools"
    do_copy_folder(os.path.join(RTT_ROOT, "tools"), os.path.join(target_path, "tools"))
    do_copy_file(os.path.join(RTT_ROOT, 'AUTHORS'), os.path.join(target_path, 'AUTHORS'))
    do_copy_file(os.path.join(RTT_ROOT, 'COPYING'), os.path.join(target_path, 'COPYING'))<|MERGE_RESOLUTION|>--- conflicted
+++ resolved
@@ -480,8 +480,6 @@
             break
 
 def DoBuilding(target, objects):
-<<<<<<< HEAD
-=======
 
     # merge all objects into one list
     def one_list(l):
@@ -495,7 +493,6 @@
 
     objects = one_list(objects)
 
->>>>>>> 2bea2fde
     # remove source files with local flags setting
     for group in Projects:
         if group.has_key('LOCAL_CCFLAGS') or group.has_key('LOCAL_CPPPATH') or group.has_key('LOCAL_CPPDEFINES'):
