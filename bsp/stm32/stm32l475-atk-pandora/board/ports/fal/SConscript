--- conflicted
+++ resolved
@@ -10,22 +10,12 @@
 CPPPATH = [cwd]
 LOCAL_CFLAGS = ''
 
-<<<<<<< HEAD
 if rtconfig.PLATFORM == 'gcc':
-    LOCAL_CCFLAGS += ' -std=c99'
+    LOCAL_CFLAGS += ' -std=c99'
 elif rtconfig.PLATFORM == 'armcc':
-    LOCAL_CCFLAGS += ' --c99'
+    LOCAL_CFLAGS += ' --c99'
 elif rtconfig.PLATFORM == 'armclang':
-    LOCAL_CCFLAGS += ' -std=c99'
-=======
-if rtconfig.CROSS_TOOL == 'gcc':
     LOCAL_CFLAGS += ' -std=c99'
-elif rtconfig.CROSS_TOOL == 'keil':
-    if rtconfig.PLATFORM == 'armcc':
-        LOCAL_CFLAGS += ' --c99'
-    elif rtconfig.PLATFORM == 'armclang':
-        LOCAL_CFLAGS += ' -std=c99'
->>>>>>> d96e85cc
 
 group = DefineGroup('FAL', src, depend = ['PKG_USING_FAL'], CPPPATH = CPPPATH, LOCAL_CFLAGS = LOCAL_CFLAGS)
 
