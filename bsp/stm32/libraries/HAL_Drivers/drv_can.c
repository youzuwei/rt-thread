--- conflicted
+++ resolved
@@ -311,7 +311,6 @@
             /* get default filter */
             for (int i = 0; i < filter_cfg->count; i++)
             {
-<<<<<<< HEAD
                 if (filter_cfg->items[i].hdr == -1)
                 {
                     drv_can->FilterConfig.FilterBank = i;
@@ -367,16 +366,7 @@
                 drv_can->FilterConfig.FilterIdLow = id_l;
                 drv_can->FilterConfig.FilterMaskIdHigh = mask_h;
                 drv_can->FilterConfig.FilterMaskIdLow = mask_l;
-                    
-=======
-                drv_can->FilterConfig.FilterBank = filter_cfg->items[i].hdr;
-                drv_can->FilterConfig.FilterIdHigh = (filter_cfg->items[i].id >> 13) & 0xFFFF;
-                drv_can->FilterConfig.FilterIdLow = ((filter_cfg->items[i].id << 3) |
-                                                    (filter_cfg->items[i].ide << 2) |
-                                                    (filter_cfg->items[i].rtr << 1)) & 0xFFFF;
-                drv_can->FilterConfig.FilterMaskIdHigh = (filter_cfg->items[i].mask >> 16) & 0xFFFF;
-                drv_can->FilterConfig.FilterMaskIdLow = filter_cfg->items[i].mask & 0xFFFF;
->>>>>>> a15040d3
+
                 drv_can->FilterConfig.FilterMode = filter_cfg->items[i].mode;
                 /* Filter conf */
                 HAL_CAN_ConfigFilter(&drv_can->CanHandle, &drv_can->FilterConfig);
