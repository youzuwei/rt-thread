menu "Network"

menu "Socket abstraction layer"
    
config RT_USING_SAL
    bool "Enable socket abstraction layer"
    default n
    select RT_USING_DFS

    if RT_USING_SAL

        menu "protocol stack implement"

            config SAL_USING_LWIP
                bool "Support lwIP stack"
                default y if RT_USING_LWIP
                default n
                depends on RT_USING_LWIP

            config SAL_USING_AT
                bool "Support AT Commands stack"
                default y if RT_USING_AT_SOCKET
                default n
                depends on RT_USING_AT_SOCKET
		endmenu

        config SAL_USING_POSIX
            bool "Enable BSD socket operated by file system API"
            select RT_USING_LIBC
            select RT_USING_POSIX
            default n
            help
                Let BSD socket operated by file system API, such as read/write and involveed in select/poll POSIX APIs.
        
        config SAL_PROTO_FAMILIES_NUM
            int "the number of protocol family"
            default 4

    endif

endmenu

menu "light weight TCP/IP stack"
config RT_USING_LWIP
    bool "Enable lwIP stack"
    select RT_USING_DEVICE
    default n

    if RT_USING_LWIP
        choice
            prompt "lwIP version"
            default RT_USING_LWIP202
            help
                Select the lwIP version

            config RT_USING_LWIP141
                bool "lwIP v1.4.1"

            config RT_USING_LWIP202
                bool "lwIP v2.0.2"
        endchoice

        if RT_USING_LWIP202
            config RT_USING_LWIP_IPV6
                bool "IPV6 protocol"
                default n
        endif

        config RT_LWIP_IGMP
            bool "IGMP protocol"
            default y

        config RT_LWIP_ICMP
            bool "ICMP protocol"
            default y

        config RT_LWIP_SNMP
            bool "SNMP protocol"
            default n

        config RT_LWIP_DNS
            bool "Enble DNS for name resolution"
            select RT_LWIP_UDP
            default y

        config RT_LWIP_DHCP
            bool "Enable alloc ip address through DHCP"
            select RT_LWIP_UDP
            default y

            if RT_LWIP_DHCP
                config IP_SOF_BROADCAST
                    int "SOF broadcast"
                    default 1

                config IP_SOF_BROADCAST_RECV
                    int "SOF broadcast recv"
                    default 1
            endif

        menu "Static IPv4 Address"
                config RT_LWIP_IPADDR
                    string "IPv4: IP address"
                    default 192.168.1.30

                config RT_LWIP_GWADDR
                    string "IPv4: Gateway address"
                    default 192.168.1.1

                config RT_LWIP_MSKADDR
                    string "IPv4: Mask address"
                    default 255.255.255.0
        endmenu

        config RT_LWIP_UDP
            bool "UDP protocol"
            default y

        config RT_LWIP_TCP
            bool "TCP protocol"
            default y

        config RT_LWIP_RAW
            bool "RAW protocol"
            default n

        config RT_LWIP_PPP
            bool "PPP protocol"
            default n

        if RT_LWIP_PPP
            config RT_LWIP_PPPOE
                bool "PPPoE protocol"
                default n

            config RT_LWIP_PPPOS
                bool "PPPoS protocol"
                default n
        endif

        config RT_MEMP_NUM_NETCONN
            int "the number of struct netconns"
            default 8

        config RT_LWIP_PBUF_NUM
            int "the number of PBUF"
            default 16

        config RT_LWIP_RAW_PCB_NUM
            int "the number of raw connection"
            default 4

        config RT_LWIP_UDP_PCB_NUM
            int "the number of UDP socket"
            default 8 if RT_USING_DFS_NFS
            default 4

        if RT_LWIP_TCP
        config RT_LWIP_TCP_PCB_NUM
            int "the number of TCP socket"
            default 4

        config RT_LWIP_TCP_SEG_NUM
            int "the number of TCP segment"
            default 40

        config RT_LWIP_TCP_SND_BUF
            int "the size of send buffer"
            default 8196

        config RT_LWIP_TCP_WND
            int "the size of TCP send window"
            default 8196
        endif

        config RT_LWIP_TCPTHREAD_PRIORITY
            int "the priority level value of lwIP thread"
            default 10

        config RT_LWIP_TCPTHREAD_MBOX_SIZE
            int "the number of mail in the lwIP thread mailbox"
            default 8

        config RT_LWIP_TCPTHREAD_STACKSIZE
            int "the stack size of lwIP thread"
            default 1024

        config LWIP_NO_RX_THREAD
            bool "Not use Rx thread"
            default n

        config LWIP_NO_TX_THREAD
            bool "Not use Tx thread"
            default n

        config RT_LWIP_ETHTHREAD_PRIORITY
            int "the priority level value of ethernet thread"
            default 12

        config RT_LWIP_ETHTHREAD_STACKSIZE
            int "the stack size of ethernet thread"
            default 1024

        config RT_LWIP_ETHTHREAD_MBOX_SIZE
            int "the number of mail in the ethernet thread mailbox"
            default 8

        config RT_LWIP_REASSEMBLY_FRAG
            bool "Enable IP reassembly and frag"
            default n

        config LWIP_NETIF_STATUS_CALLBACK
            int "netif status callback"
            default 1

        config SO_REUSE
            int "Enable SO_REUSEADDR option"
            default 1

        config LWIP_SO_RCVTIMEO
            int "Enable receive timeout for sockets/netconns and SO_RCVTIMEO processing."
            default 1

        config LWIP_SO_SNDTIMEO
            int "Enable send timeout for sockets/netconns and SO_SNDTIMEO processing."
            default 1

        config LWIP_SO_RCVBUF
            int "Enable SO_RCVBUF processing"
            default 1

        config RT_LWIP_NETIF_LOOPBACK
            bool "Enable netif loopback"
            default n

        config LWIP_NETIF_LOOPBACK
        	int
        	default 1 if RT_LWIP_NETIF_LOOPBACK
        	default 0 if !RT_LWIP_NETIF_LOOPBACK

        menuconfig RT_LWIP_DEBUG
            bool "Enable lwIP Debugging Options"
            default n

        if RT_LWIP_DEBUG

            config RT_LWIP_SYS_DEBUG
                bool "Enable Debugging of sys.c"
                default n

            config RT_LWIP_ETHARP_DEBUG
                bool "Enable Debugging of etharp.c"
                default n

            config RT_LWIP_PPP_DEBUG
                bool "Enable Debugging of PPP"
                default n

            config RT_LWIP_MEM_DEBUG
                bool "Enable Debugging of mem.c"
                default n

            config RT_LWIP_MEMP_DEBUG
                bool "Enable Debugging of memp.c"
                default n

            config RT_LWIP_PBUF_DEBUG
                bool "Enable Debugging of pbuf.c"
                default n

            config RT_LWIP_API_LIB_DEBUG
                bool "Enable Debugging of api_lib.c"
                default n

            config RT_LWIP_API_MSG_DEBUG
                bool "Enable Debugging of api_msg.c"
                default n

            config RT_LWIP_TCPIP_DEBUG
                bool "Enable Debugging of tcpip.c"
                default n

            config RT_LWIP_NETIF_DEBUG
                bool "Enable Debugging of netif.c"
                default n

            config RT_LWIP_SOCKETS_DEBUG
                bool "Enable Debugging of sockets.c"
                default n

            config RT_LWIP_DNS_DEBUG
                bool "Enable Debugging of DNS"
                default n

            config RT_LWIP_AUTOIP_DEBUG
                bool "Enable Debugging of autoip.c"
                default n

            config RT_LWIP_DHCP_DEBUG
                bool "Enable Debugging of dhcp.c"
                default n

            config RT_LWIP_IP_DEBUG
                bool "Enable Debugging of IP"
                default n

            config RT_LWIP_IP_REASS_DEBUG
                bool "Enable debugging in ip_frag.c for both frag & reass"
                default n

            config RT_LWIP_ICMP_DEBUG
                bool "Enable Debugging of icmp.c"
                default n

            config RT_LWIP_IGMP_DEBUG
                bool "Enable Debugging of igmp.c"
                default n

            config RT_LWIP_UDP_DEBUG
                bool "Enable Debugging of UDP"
                default n

            config RT_LWIP_TCP_DEBUG
                bool "Enable Debugging of TCP"
                default n

            config RT_LWIP_TCP_INPUT_DEBUG
                bool "Enable Debugging of tcp_in.c"
                default n

            config RT_LWIP_TCP_OUTPUT_DEBUG
                bool "Enable Debugging of tcp_out.c"
                default n

            config RT_LWIP_TCP_RTO_DEBUG
                bool "Enable debugging in TCP for retransmit"
                default n

            config RT_LWIP_TCP_CWND_DEBUG
                bool "Enable debugging for TCP congestion window"
                default n

            config RT_LWIP_TCP_WND_DEBUG
                bool "Enable debugging in tcp_in.c for window updating"
                default n

            config RT_LWIP_TCP_FR_DEBUG
                bool "Enable debugging in tcp_in.c for fast retransmit"
                default n

            config RT_LWIP_TCP_QLEN_DEBUG
                bool "Enable debugging for TCP queue lengths"
                default n

            config RT_LWIP_TCP_RST_DEBUG
                bool "Enable debugging for TCP with the RST message"
                default n

        endif

    endif

endmenu

source "$RTT_DIR/components/net/freemodbus/Kconfig"

if RT_USING_LWIP

config LWIP_USING_DHCPD
    bool "Enable DHCP server"
    default n

    if LWIP_USING_DHCPD
        config DHCPD_SERVER_IP
            string "DHCPD SERVER IP address"
            default 192.168.169.1

        config DHCPD_USING_ROUTER
            bool "alloc gateway ip for router"
            default y

        config LWIP_USING_CUSTOMER_DNS_SERVER
            bool "Enable customer DNS server config"
            default n
        if LWIP_USING_CUSTOMER_DNS_SERVER
            config DHCP_DNS_SERVER_IP
                string "Custom DNS server IP address"
                default 1.1.1.1
        endif
    endif
<<<<<<< HEAD

=======
>>>>>>> 50b633ed

endif

endmenu<|MERGE_RESOLUTION|>--- conflicted
+++ resolved
@@ -388,10 +388,6 @@
                 default 1.1.1.1
         endif
     endif
-<<<<<<< HEAD
-
-=======
->>>>>>> 50b633ed
 
 endif
 
