from building import *
import rtconfig

cwd = GetCurrentDir()
src = ['spi_core.c', 'spi_dev.c']
CPPPATH = [cwd, cwd + '/../include']
LOCAL_CFLAGS = ''

if GetDepend('RT_USING_QSPI'):
    src += ['qspi_core.c']

src_device = []

if GetDepend('RT_USING_SPI_WIFI'):
    src_device += ['spi_wifi_rw009.c']

if GetDepend('RT_USING_ENC28J60'):
    src_device += ['enc28j60.c']

if GetDepend('RT_USING_SPI_MSD'):
    src_device += ['spi_msd.c']

if GetDepend('RT_USING_SFUD'):
    src_device += ['spi_flash_sfud.c', 'sfud/src/sfud.c']
    CPPPATH += [cwd + '/sfud/inc']
    if GetDepend('RT_SFUD_USING_SFDP'):
        src_device += ['sfud/src/sfud_sfdp.c']
<<<<<<< HEAD
    if rtconfig.PLATFORM == 'gcc':
        LOCAL_CCFLAGS += ' -std=c99'
    elif rtconfig.PLATFORM == 'armcc':
        LOCAL_CCFLAGS += ' --c99'
    elif rtconfig.PLATFORM == 'armclang':
        LOCAL_CCFLAGS += ' -std=c99'
=======
    if rtconfig.CROSS_TOOL == 'gcc':
        LOCAL_CFLAGS += ' -std=c99'
    elif rtconfig.CROSS_TOOL == 'keil':
        if rtconfig.PLATFORM == 'armcc':
            LOCAL_CFLAGS += ' --c99'
        elif rtconfig.PLATFORM == 'armclang':
            LOCAL_CFLAGS += ' -std=c99'
>>>>>>> d96e85cc

src += src_device

group = DefineGroup('DeviceDrivers', src, depend = ['RT_USING_SPI'], CPPPATH = CPPPATH, LOCAL_CFLAGS = LOCAL_CFLAGS)

Return('group')<|MERGE_RESOLUTION|>--- conflicted
+++ resolved
@@ -25,22 +25,13 @@
     CPPPATH += [cwd + '/sfud/inc']
     if GetDepend('RT_SFUD_USING_SFDP'):
         src_device += ['sfud/src/sfud_sfdp.c']
-<<<<<<< HEAD
+
     if rtconfig.PLATFORM == 'gcc':
-        LOCAL_CCFLAGS += ' -std=c99'
+        LOCAL_CFLAGS += ' -std=c99'
     elif rtconfig.PLATFORM == 'armcc':
-        LOCAL_CCFLAGS += ' --c99'
+        LOCAL_CFLAGS += ' --c99'
     elif rtconfig.PLATFORM == 'armclang':
-        LOCAL_CCFLAGS += ' -std=c99'
-=======
-    if rtconfig.CROSS_TOOL == 'gcc':
         LOCAL_CFLAGS += ' -std=c99'
-    elif rtconfig.CROSS_TOOL == 'keil':
-        if rtconfig.PLATFORM == 'armcc':
-            LOCAL_CFLAGS += ' --c99'
-        elif rtconfig.PLATFORM == 'armclang':
-            LOCAL_CFLAGS += ' -std=c99'
->>>>>>> d96e85cc
 
 src += src_device
 
