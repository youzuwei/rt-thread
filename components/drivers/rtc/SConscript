from building import *

cwd = GetCurrentDir()
src = [] 

CPPPATH = [cwd + '/../include']
group = []

if GetDepend(['RT_USING_RTC']):
<<<<<<< HEAD
    src = src + ['rtc.c', 'rtc_core.c']
=======
    src = src + ['rtc.c']
>>>>>>> 5bae565f
    if GetDepend(['RT_USING_ALARM']): 
        src = src + ['alarm.c']
    if GetDepend(['RT_USING_SOFT_RTC']): 
        src = src + ['soft_rtc.c']

group = DefineGroup('DeviceDrivers', src, depend = ['RT_USING_RTC'], CPPPATH = CPPPATH)

Return('group')<|MERGE_RESOLUTION|>--- conflicted
+++ resolved
@@ -7,11 +7,7 @@
 group = []
 
 if GetDepend(['RT_USING_RTC']):
-<<<<<<< HEAD
     src = src + ['rtc.c', 'rtc_core.c']
-=======
-    src = src + ['rtc.c']
->>>>>>> 5bae565f
     if GetDepend(['RT_USING_ALARM']): 
         src = src + ['alarm.c']
     if GetDepend(['RT_USING_SOFT_RTC']): 
